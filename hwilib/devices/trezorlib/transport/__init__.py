# This file is part of the Trezor project.
#
# Copyright (C) 2012-2018 SatoshiLabs and contributors
#
# This library is free software: you can redistribute it and/or modify
# it under the terms of the GNU Lesser General Public License version 3
# as published by the Free Software Foundation.
#
# This library is distributed in the hope that it will be useful,
# but WITHOUT ANY WARRANTY; without even the implied warranty of
# MERCHANTABILITY or FITNESS FOR A PARTICULAR PURPOSE.  See the
# GNU Lesser General Public License for more details.
#
# You should have received a copy of the License along with this library.
# If not, see <https://www.gnu.org/licenses/lgpl-3.0.html>.

import logging
from typing import Iterable, List, Type

from ..exceptions import TrezorException
from ..protobuf import MessageType

LOG = logging.getLogger(__name__)

# USB vendor/product IDs for Trezors
DEV_TREZOR1 = (0x534C, 0x0001)
DEV_TREZOR2 = (0x1209, 0x53C1)
DEV_TREZOR2_BL = (0x1209, 0x53C0)
DEV_KEEPKEY = (0x2B24, 0x0001)
DEV_KEEPKEY_WEBUSB = (0x2B24, 0x0002)

TREZORS = {DEV_TREZOR1, DEV_TREZOR2, DEV_TREZOR2_BL, DEV_KEEPKEY, DEV_KEEPKEY_WEBUSB}
TREZOR_VENDOR_IDS = {0x534C, 0x1209}
KEEPKEY_VENDOR_IDS = {0x2B24}

UDEV_RULES_STR = """
Do you have udev rules installed?
https://github.com/trezor/trezor-common/blob/master/udev/51-trezor.rules
""".strip()


class TransportException(TrezorException):
    pass


class Transport:
    """Raw connection to a Trezor device.

    Transport subclass represents a kind of communication link: WebUSB
    or USB-HID connection, or UDP socket of listening emulator(s).
    It can also enumerate devices available over this communication link, and return
    them as instances.

    Transport instance is a thing that:
    - can be identified and requested by a string URI-like path
    - can open and close sessions, which enclose related operations
    - can read and write protobuf messages

    You need to implement a new Transport subclass if you invent a new way to connect
    a Trezor device to a computer.
    """

    PATH_PREFIX = None  # type: str
    ENABLED = False

    def __str__(self) -> str:
        return self.get_path()

    def get_path(self) -> str:
        raise NotImplementedError

    def get_usb_vendor_id(self) -> int:
        return -1

    def begin_session(self) -> None:
        raise NotImplementedError

    def end_session(self) -> None:
        raise NotImplementedError

    def read(self) -> MessageType:
        raise NotImplementedError

    def write(self, message: MessageType) -> None:
        raise NotImplementedError

    @classmethod
    def enumerate(cls) -> Iterable["Transport"]:
        raise NotImplementedError

    @classmethod
    def find_by_path(cls, path: str, prefix_search: bool = False) -> "Transport":
        for device in cls.enumerate():
            if (
                path is None
                or device.get_path() == path
                or (prefix_search and device.get_path().startswith(path))
            ):
                return device

        raise TransportException(
            "{} device not found: {}".format(cls.PATH_PREFIX, path)
        )


def all_transports() -> Iterable[Type[Transport]]:
    from .hid import HidTransport
    from .udp import UdpTransport
    from .webusb import WebUsbTransport

    return set(
        cls
        for cls in (HidTransport, UdpTransport, WebUsbTransport)
        if cls.ENABLED
    )


def enumerate_devices() -> Iterable[Transport]:
    devices = []  # type: List[Transport]
    for transport in all_transports():
        name = transport.__name__
        try:
            found = list(transport.enumerate())
<<<<<<< HEAD
            # LOG.info("Enumerating {}: found {} devices".format(name, len(found)))
=======
            LOG.debug("Enumerating {}: found {} devices".format(name, len(found)))
>>>>>>> 2f56cd38
            devices.extend(found)
        except NotImplementedError:
            LOG.error("{} does not implement device enumeration".format(name))
        except Exception as e:
            excname = e.__class__.__name__
            LOG.error("Failed to enumerate {}. {}: {}".format(name, excname, e))
    return devices


def get_transport(path: str = None, prefix_search: bool = False) -> Transport:
    if path is None:
        try:
            return next(iter(enumerate_devices()))
        except StopIteration:
            raise TransportException("No TREZOR device found") from None

    # Find whether B is prefix of A (transport name is part of the path)
    # or A is prefix of B (path is a prefix, or a name, of transport).
    # This naively expects that no two transports have a common prefix.
    def match_prefix(a: str, b: str) -> bool:
        return a.startswith(b) or b.startswith(a)

    LOG.debug(
        "looking for device by {}: {}".format(
            "prefix" if prefix_search else "full path", path
        )
    )
    transports = [t for t in all_transports() if match_prefix(path, t.PATH_PREFIX)]
    if transports:
        return transports[0].find_by_path(path, prefix_search=prefix_search)

    raise TransportException("Could not find device by path: {}".format(path))<|MERGE_RESOLUTION|>--- conflicted
+++ resolved
@@ -121,11 +121,7 @@
         name = transport.__name__
         try:
             found = list(transport.enumerate())
-<<<<<<< HEAD
-            # LOG.info("Enumerating {}: found {} devices".format(name, len(found)))
-=======
             LOG.debug("Enumerating {}: found {} devices".format(name, len(found)))
->>>>>>> 2f56cd38
             devices.extend(found)
         except NotImplementedError:
             LOG.error("{} does not implement device enumeration".format(name))
