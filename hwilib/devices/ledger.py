--- conflicted
+++ resolved
@@ -36,11 +36,7 @@
     is_p2wsh,
     is_witness,
     CTransaction,
-<<<<<<< HEAD
-    PSBT
-=======
     PSBT,
->>>>>>> 5b57daed
 )
 import logging
 import re
@@ -181,24 +177,11 @@
     # The tx must be in the combined unsigned transaction format
     # Current only supports segwit signing
     @ledger_exception
-<<<<<<< HEAD
-    def sign_tx(self, psbt: Union[PSBT, str, bytes]) -> Dict[str, str]:
-
-        if isinstance(psbt, bytes):
-            psbt = psbt.decode('ascii')
-        if isinstance(psbt, str):
-            # if deserialize was a @classmethod this should be just one line
-            # psbt = PSBT.deserialize(psbt)
-            psbt2 = PSBT()
-            psbt2.deserialize(psbt)
-            psbt = psbt2
-=======
     def sign_tx(self, tx: Union[PSBT, str, bytes]) -> Dict[str, str]:
         if isinstance(tx, (str, bytes)):
             psbt2 = PSBT()
             psbt2.deserialize(tx)
             tx = psbt2
->>>>>>> 5b57daed
 
         c_tx = CTransaction(tx.tx)
         tx_bytes = c_tx.serialize_with_witness()
