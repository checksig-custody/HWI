# Trezor interaction script

from typing import Dict, Union

from ..hwwclient import HardwareWalletClient
from ..errors import (
    ActionCanceledError,
    BadArgumentError,
    DeviceAlreadyInitError,
    DeviceAlreadyUnlockedError,
    DeviceConnectionError,
    DEVICE_NOT_INITIALIZED,
    DeviceNotReadyError,
    UnavailableActionError,
    common_err_msgs,
    handle_errors,
)
from .trezorlib.client import TrezorClient as Trezor
from .trezorlib.debuglink import TrezorClientDebugLink
from .trezorlib.exceptions import Cancelled
from .trezorlib.transport import (
    enumerate_devices,
    get_transport,
    TREZOR_VENDOR_IDS,
)
from .trezorlib.ui import (
    echo,
    PassphraseUI,
    mnemonic_words,
    PIN_CURRENT,
    PIN_NEW,
    PIN_CONFIRM,
    PIN_MATRIX_DESCRIPTION,
    prompt,
)
from .trezorlib import (
    btc,
    device,
)
from .trezorlib import messages as proto
from ..base58 import (
    get_xpub_fingerprint,
    to_address,
    xpub_main_2_test,
)

from ..key import (
    ExtendedKey,
    parse_path,
)
from ..serializations import (
    CTxOut,
    PSBT,
    is_p2pkh,
    is_p2sh,
    is_p2wsh,
    is_witness,
    ser_uint256,
)
from .. import bech32
from usb1 import USBErrorNoDevice
from types import MethodType

import base64
import logging
import sys

py_enumerate = enumerate # Need to use the enumerate built-in but there's another function already named that

# Only handles up to 15 of 15
def parse_multisig(script):
    # Get m
    m = script[0] - 80
    if m < 1 or m > 15:
        return (False, None)

    # Get pubkeys and build HDNodePathType
    pubkeys = []
    offset = 1
    while True:
        pubkey_len = script[offset]
        if pubkey_len != 33:
            break
        offset += 1
        key = script[offset:offset + 33]
        offset += 33

        hd_node = proto.HDNodeType(depth=0, fingerprint=0, child_num=0, chain_code=b'\x00\x00\x00\x00\x00\x00\x00\x00\x00\x00\x00\x00\x00\x00\x00\x00\x00\x00\x00\x00\x00\x00\x00\x00\x00\x00\x00\x00\x00\x00\x00\x00', public_key=key)
        pubkeys.append(proto.HDNodePathType(node=hd_node, address_n=[]))

    # Check things at the end
    n = script[offset] - 80
    if n != len(pubkeys):
        return (False, None)
    offset += 1
    op_cms = script[offset]
    if op_cms != 174:
        return (False, None)

    # Build MultisigRedeemScriptType and return it
    multisig = proto.MultisigRedeemScriptType(m=m, signatures=[b''] * n, pubkeys=pubkeys)
    return (True, multisig)

def trezor_exception(f):
    def func(*args, **kwargs):
        try:
            return f(*args, **kwargs)
        except ValueError as e:
            raise BadArgumentError(str(e))
        except Cancelled:
            raise ActionCanceledError('{} canceled'.format(f.__name__))
        except USBErrorNoDevice:
            raise DeviceConnectionError('Device disconnected')
    return func

def interactive_get_pin(self, code=None):
    if code == PIN_CURRENT:
        desc = "current PIN"
    elif code == PIN_NEW:
        desc = "new PIN"
    elif code == PIN_CONFIRM:
        desc = "new PIN again"
    else:
        desc = "PIN"

    echo(PIN_MATRIX_DESCRIPTION)

    while True:
        pin = prompt("Please enter {}".format(desc), hide_input=True)
        if not pin.isdigit():
            echo("Non-numerical PIN provided, please try again")
        else:
            return pin

# This class extends the HardwareWalletClient for Trezor specific things
class TrezorClient(HardwareWalletClient):

    def __init__(self, path, password='', expert=False):
        super(TrezorClient, self).__init__(path, password, expert)
        self.simulator = False
        if path.startswith('udp'):
            logging.debug('Simulator found, using DebugLink')
            transport = get_transport(path)
            self.client = TrezorClientDebugLink(transport=transport)
            self.simulator = True
            self.client.set_passphrase(password)
        else:
            self.client = Trezor(transport=get_transport(path), ui=PassphraseUI(password))

        # if it wasn't able to find a client, throw an error
        if not self.client:
            raise IOError("no Device")

        self.password = password
        self.type = 'Trezor'

    def _check_unlocked(self):
        self.coin_name = 'Testnet' if self.is_testnet else 'Bitcoin'
        self.client.init_device()
        if self.client.features.model == 'T':
            self.client.ui.disallow_passphrase()
        if self.client.features.pin_protection and not self.client.features.pin_cached:
            raise DeviceNotReadyError('{} is locked. Unlock by using \'promptpin\' and then \'sendpin\'.'.format(self.type))

    # Must return a dict with the xpub
    # Retrieves the public key at the specified BIP 32 derivation path
    @trezor_exception
    def get_pubkey_at_path(self, path):
        self._check_unlocked()
        try:
            expanded_path = parse_path(path)
        except ValueError as e:
            raise BadArgumentError(str(e))
        output = btc.get_public_node(self.client, expanded_path, coin_name=self.coin_name)
        if self.is_testnet:
            result = {'xpub': xpub_main_2_test(output.xpub)}
        else:
            result = {'xpub': output.xpub}
        if self.expert:
            xpub_obj = ExtendedKey()
            xpub_obj.deserialize(output.xpub)
            result.update(xpub_obj.get_printable_dict())
        return result

    # Must return a hex string with the signed transaction
    # The tx must be in the psbt format
    @trezor_exception
<<<<<<< HEAD
    def sign_tx(self, psbt: Union[PSBT, str, bytes]) -> Dict[str, str]:

        if isinstance(psbt, bytes):
            psbt = psbt.decode('ascii')
        if isinstance(psbt, str):
            # if deserialize was a @classmethod this should be just one line
            # psbt = PSBT.deserialize(psbt)
            psbt2 = PSBT()
            psbt2.deserialize(psbt)
            psbt = psbt2
=======
    def sign_tx(self, tx: Union[PSBT, str, bytes]) -> Dict[str, str]:
        if isinstance(tx, (str, bytes)):
            psbt2 = PSBT()
            psbt2.deserialize(tx)
            tx = psbt2
>>>>>>> 5b57daed

        self._check_unlocked()

        # Get this devices master key fingerprint
        master_key = btc.get_public_node(self.client, [0x80000000], coin_name='Bitcoin')
        master_fp = get_xpub_fingerprint(master_key.xpub)

        # Do multiple passes for multisig
        passes = 1
        p = 0

        while p < passes:
            # Prepare inputs
            inputs = []
            to_ignore = [] # Note down which inputs whose signatures we're going to ignore
            for input_num, (psbt_in, txin) in py_enumerate(list(zip(tx.inputs, tx.tx.vin))):
                txinputtype = proto.TxInputType()

                # Set the input stuff
                txinputtype.prev_hash = ser_uint256(txin.prevout.hash)[::-1]
                txinputtype.prev_index = txin.prevout.n
                txinputtype.sequence = txin.nSequence

                # Detrermine spend type
                scriptcode = b''
                utxo = None
                if psbt_in.witness_utxo:
                    utxo = psbt_in.witness_utxo
                if psbt_in.non_witness_utxo:
                    if txin.prevout.hash != psbt_in.non_witness_utxo.sha256:
                        raise BadArgumentError('Input {} has a non_witness_utxo with the wrong hash'.format(input_num))
                    utxo = psbt_in.non_witness_utxo.vout[txin.prevout.n]
                if utxo is None:
                    continue
                scriptcode = utxo.scriptPubKey

                # Check if P2SH
                p2sh = False
                if is_p2sh(scriptcode):
                    # Look up redeemscript
                    if len(psbt_in.redeem_script) == 0:
                        continue
                    scriptcode = psbt_in.redeem_script
                    p2sh = True

                # Check segwit
                is_wit, _, _ = is_witness(scriptcode)

                if is_wit:
                    if p2sh:
                        txinputtype.script_type = proto.InputScriptType.SPENDP2SHWITNESS
                    else:
                        txinputtype.script_type = proto.InputScriptType.SPENDWITNESS
                else:
                    txinputtype.script_type = proto.InputScriptType.SPENDADDRESS
                txinputtype.amount = utxo.nValue

                # Check if P2WSH
                p2wsh = False
                if is_p2wsh(scriptcode):
                    # Look up witnessscript
                    if len(psbt_in.witness_script) == 0:
                        continue
                    scriptcode = psbt_in.witness_script
                    p2wsh = True

                def ignore_input():
                    txinputtype.address_n = [0x80000000 | 84, 0x80000000 | (1 if self.is_testnet else 0)]
                    txinputtype.multisig = None
                    txinputtype.script_type = proto.InputScriptType.SPENDWITNESS
                    inputs.append(txinputtype)
                    to_ignore.append(input_num)

                # Check for multisig
                is_ms, multisig = parse_multisig(scriptcode)
                if is_ms:
                    # Add to txinputtype
                    txinputtype.multisig = multisig
                    if not is_wit:
                        if utxo.is_p2sh:
                            txinputtype.script_type = proto.InputScriptType.SPENDMULTISIG
                        else:
                            # Cannot sign bare multisig, ignore it
                            ignore_input()
                            continue
                elif not is_ms and not is_wit and not is_p2pkh(scriptcode):
                    # Cannot sign unknown spk, ignore it
                    ignore_input()
                    continue
                elif not is_ms and is_wit and p2wsh:
                    # Cannot sign unknown witness script, ignore it
                    ignore_input()
                    continue

                # Find key to sign with
                found = False # Whether we have found a key to sign with
                found_in_sigs = False # Whether we have found one of our keys in the signatures
                our_keys = 0
                for key in psbt_in.hd_keypaths.keys():
                    keypath = psbt_in.hd_keypaths[key]
                    if keypath.fingerprint == master_fp:
                        if key in psbt_in.partial_sigs: # This key already has a signature
                            found_in_sigs = True
                            continue
                        if not found: # This key does not have a signature and we don't have a key to sign with yet
                            txinputtype.address_n = keypath.path
                            found = True
                        our_keys += 1

                # Determine if we need to do more passes to sign everything
                if our_keys > passes:
                    passes = our_keys

                if not found and not found_in_sigs: # None of our keys were in hd_keypaths or in partial_sigs
                    # This input is not one of ours
                    ignore_input()
                    continue
                elif not found and found_in_sigs: # All of our keys are in partial_sigs, ignore whatever signature is produced for this input
                    ignore_input()
                    continue

                # append to inputs
                inputs.append(txinputtype)

            # address version byte
            if self.is_testnet:
                p2pkh_version = b'\x6f'
                p2sh_version = b'\xc4'
                bech32_hrp = 'tb'
            else:
                p2pkh_version = b'\x00'
                p2sh_version = b'\x05'
                bech32_hrp = 'bc'

            # prepare outputs
            outputs = []
            for i, out in py_enumerate(tx.tx.vout):
                txoutput = proto.TxOutputType()
                txoutput.amount = out.nValue
                txoutput.script_type = proto.OutputScriptType.PAYTOADDRESS
                if out.is_p2pkh():
                    txoutput.address = to_address(out.scriptPubKey[3:23], p2pkh_version)
                elif out.is_p2sh():
                    txoutput.address = to_address(out.scriptPubKey[2:22], p2sh_version)
                else:
                    wit, ver, prog = out.is_witness()
                    if wit:
                        txoutput.address = bech32.encode(bech32_hrp, ver, prog)
                    else:
                        raise BadArgumentError("Output is not an address")

                # Add the derivation path for change, but only if there is exactly one derivation path
                psbt_out = tx.outputs[i]
                if len(psbt_out.hd_keypaths) == 1:
                    _, keypath = next(iter(psbt_out.hd_keypaths.items()))
                    if keypath.fingerprint == master_fp:
                        wit, ver, prog = out.is_witness()
                        if out.is_p2pkh():
                            txoutput.address_n = keypath.path
                            txoutput.address = None
                        elif wit:
                            txoutput.script_type = proto.OutputScriptType.PAYTOWITNESS
                            txoutput.address_n = keypath.path
                            txoutput.address = None
                        elif out.is_p2sh() and psbt_out.redeem_script:
                            wit, ver, prog = CTxOut(0, psbt_out.redeem_script).is_witness()
                            if wit and len(prog) == 20:
                                txoutput.script_type = proto.OutputScriptType.PAYTOP2SHWITNESS
                                txoutput.address_n = keypath.path
                                txoutput.address = None

                # append to outputs
                outputs.append(txoutput)

            # Prepare prev txs
            prevtxs = {}
            for psbt_in in tx.inputs:
                if psbt_in.non_witness_utxo:
                    prev = psbt_in.non_witness_utxo

                    t = proto.TransactionType()
                    t.version = prev.nVersion
                    t.lock_time = prev.nLockTime

                    for vin in prev.vin:
                        i = proto.TxInputType()
                        i.prev_hash = ser_uint256(vin.prevout.hash)[::-1]
                        i.prev_index = vin.prevout.n
                        i.script_sig = vin.scriptSig
                        i.sequence = vin.nSequence
                        t.inputs.append(i)

                    for vout in prev.vout:
                        o = proto.TxOutputBinType()
                        o.amount = vout.nValue
                        o.script_pubkey = vout.scriptPubKey
                        t.bin_outputs.append(o)
                    logging.debug(psbt_in.non_witness_utxo.hash)
                    prevtxs[ser_uint256(psbt_in.non_witness_utxo.sha256)[::-1]] = t

            # Sign the transaction
            tx_details = proto.SignTx()
            tx_details.version = tx.tx.nVersion
            tx_details.lock_time = tx.tx.nLockTime
            signed_tx = btc.sign_tx(self.client, self.coin_name, inputs, outputs, tx_details, prevtxs)

            # Each input has one signature
            for input_num, (psbt_in, sig) in py_enumerate(list(zip(tx.inputs, signed_tx[0]))):
                if input_num in to_ignore:
                    continue
                for pubkey in psbt_in.hd_keypaths.keys():
                    fp = psbt_in.hd_keypaths[pubkey].fingerprint
                    if fp == master_fp and pubkey not in psbt_in.partial_sigs:
                        psbt_in.partial_sigs[pubkey] = sig + b'\x01'
                        break

            p += 1

        return {'psbt': tx.serialize()}

    @trezor_exception
    def sign_message(self, message: Union[str, bytes], keypath: str) -> Dict[str, str]:
        self._check_unlocked()
        path = parse_path(keypath)
        result = btc.sign_message(self.client, self.coin_name, path, message)
        return {'signature': base64.b64encode(result.signature).decode('utf-8')}

    # Display address of specified type on the device.
    @trezor_exception
    def display_address(self, keypath, p2sh_p2wpkh, bech32, redeem_script=None, descriptor=None):
        self._check_unlocked()

        # descriptor means multisig with xpubs
        if descriptor:
            pubkeys = []
            xpub = ExtendedKey()
            for i in range(0, descriptor.multisig_N):
                xpub.deserialize(descriptor.base_key[i])
                hd_node = proto.HDNodeType(depth=xpub.depth, fingerprint=int.from_bytes(xpub.parent_fingerprint, 'big'), child_num=xpub.child_num, chain_code=xpub.chaincode, public_key=xpub.pubkey)
                pubkeys.append(proto.HDNodePathType(node=hd_node, address_n=parse_path('m' + descriptor.path_suffix[i])))
            multisig = proto.MultisigRedeemScriptType(m=int(descriptor.multisig_M), signatures=[b''] * int(descriptor.multisig_N), pubkeys=pubkeys)
        # redeem_script means p2sh/multisig
        elif redeem_script:
            # Get multisig object required by Trezor's get_address
            multisig = parse_multisig(bytes.fromhex(redeem_script))
            if not multisig[0]:
                raise BadArgumentError("The redeem script provided is not a multisig. Only multisig scripts can be displayed.")
            multisig = multisig[1]
        else:
            multisig = None

        # Script type
        if p2sh_p2wpkh:
            script_type = proto.InputScriptType.SPENDP2SHWITNESS
        elif bech32:
            script_type = proto.InputScriptType.SPENDWITNESS
        elif redeem_script:
            script_type = proto.InputScriptType.SPENDMULTISIG
        else:
            script_type = proto.InputScriptType.SPENDADDRESS

        # convert device fingerprint to 'm' if exists in path
        keypath = keypath.replace(self.get_master_fingerprint_hex(), 'm')

        for path in keypath.split(','):
            if len(path.split('/')[0]) == 8:
                path = path.split('/', 1)[1]
            expanded_path = parse_path(path)

            try:
                address = btc.get_address(
                    self.client,
                    self.coin_name,
                    expanded_path,
                    show_display=True,
                    script_type=script_type,
                    multisig=multisig,
                )
                return {'address': address}
            except Exception:
                pass

        raise BadArgumentError("No path supplied matched device keys")

    # Setup a new device
    @trezor_exception
    def setup_device(self, label='', passphrase=''):
        self.client.init_device()
        if not self.simulator:
            # Use interactive_get_pin
            self.client.ui.get_pin = MethodType(interactive_get_pin, self.client.ui)

        if self.client.features.initialized:
            raise DeviceAlreadyInitError('Device is already initialized. Use wipe first and try again')
        device.reset(self.client, passphrase_protection=bool(self.password))
        return {'success': True}

    # Wipe this device
    @trezor_exception
    def wipe_device(self):
        self._check_unlocked()
        device.wipe(self.client)
        return {'success': True}

    # Restore device from mnemonic or xprv
    @trezor_exception
    def restore_device(self, label='', word_count=24):
        self.client.init_device()
        if not self.simulator:
            # Use interactive_get_pin
            self.client.ui.get_pin = MethodType(interactive_get_pin, self.client.ui)

        device.recover(self.client, word_count=word_count, label=label, input_callback=mnemonic_words(), passphrase_protection=bool(self.password))
        return {'success': True}

    # Begin backup process
    def backup_device(self, label='', passphrase=''):
        raise UnavailableActionError('The {} does not support creating a backup via software'.format(self.type))

    # Close the device
    @trezor_exception
    def close(self):
        self.client.close()

    # Prompt for a pin on device
    @trezor_exception
    def prompt_pin(self):
        self.coin_name = 'Testnet' if self.is_testnet else 'Bitcoin'
        self.client.open()
        self.client.init_device()
        if not self.client.features.pin_protection:
            raise DeviceAlreadyUnlockedError('This device does not need a PIN')
        if self.client.features.pin_cached:
            raise DeviceAlreadyUnlockedError('The PIN has already been sent to this device')
        print('Use \'sendpin\' to provide the number positions for the PIN as displayed on your device\'s screen', file=sys.stderr)
        print(PIN_MATRIX_DESCRIPTION, file=sys.stderr)
        self.client.call_raw(proto.GetPublicKey(address_n=[0x8000002c, 0x80000001, 0x80000000], ecdsa_curve_name=None, show_display=False, coin_name=self.coin_name, script_type=proto.InputScriptType.SPENDADDRESS))
        return {'success': True}

    # Send the pin
    @trezor_exception
    def send_pin(self, pin):
        self.client.open()
        if not pin.isdigit():
            raise BadArgumentError("Non-numeric PIN provided")
        resp = self.client.call_raw(proto.PinMatrixAck(pin=pin))
        if isinstance(resp, proto.Failure):
            self.client.features = self.client.call_raw(proto.GetFeatures())
            if isinstance(self.client.features, proto.Features):
                if not self.client.features.pin_protection:
                    raise DeviceAlreadyUnlockedError('This device does not need a PIN')
                if self.client.features.pin_cached:
                    raise DeviceAlreadyUnlockedError('The PIN has already been sent to this device')
            return {'success': False}
        return {'success': True}

    # Toggle passphrase
    @trezor_exception
    def toggle_passphrase(self):
        self._check_unlocked()
        try:
            device.apply_settings(self.client, use_passphrase=not self.client.features.passphrase_protection)
        except Exception:
            if self.type == 'Keepkey':
                print('Confirm the action by entering your PIN', file=sys.stderr)
                print('Use \'sendpin\' to provide the number positions for the PIN as displayed on your device\'s screen', file=sys.stderr)
                print(PIN_MATRIX_DESCRIPTION, file=sys.stderr)
        return {'success': True}

def enumerate(password=''):
    results = []
    for dev in enumerate_devices():
        # enumerate_devices filters to Trezors and Keepkeys.
        # Only allow Trezors and unknowns. Unknown devices will reach the check for vendor later
        if dev.get_usb_vendor_id() not in TREZOR_VENDOR_IDS | {-1}:
            continue
        d_data = {}

        d_data['type'] = 'trezor'
        d_data['path'] = dev.get_path()

        client = None
        with handle_errors(common_err_msgs["enumerate"], d_data):
            client = TrezorClient(d_data['path'], password)
            client.client.init_device()
            if 'trezor' not in client.client.features.vendor:
                continue

            d_data['model'] = 'trezor_' + client.client.features.model.lower()
            if d_data['path'] == 'udp:127.0.0.1:21324':
                d_data['model'] += '_simulator'

            d_data['needs_pin_sent'] = client.client.features.pin_protection and not client.client.features.pin_cached
            if client.client.features.model == '1':
                d_data['needs_passphrase_sent'] = client.client.features.passphrase_protection # always need the passphrase sent for Trezor One if it has passphrase protection enabled
            else:
                d_data['needs_passphrase_sent'] = False
            if d_data['needs_pin_sent']:
                raise DeviceNotReadyError('Trezor is locked. Unlock by using \'promptpin\' and then \'sendpin\'.')
            if d_data['needs_passphrase_sent'] and not password:
                raise DeviceNotReadyError("Passphrase needs to be specified before the fingerprint information can be retrieved")
            if client.client.features.initialized:
                d_data['fingerprint'] = client.get_master_fingerprint_hex()
                d_data['needs_passphrase_sent'] = False # Passphrase is always needed for the above to have worked, so it's already sent
            else:
                d_data['error'] = 'Not initialized'
                d_data['code'] = DEVICE_NOT_INITIALIZED

        if client:
            client.close()

        results.append(d_data)
    return results<|MERGE_RESOLUTION|>--- conflicted
+++ resolved
@@ -185,24 +185,11 @@
     # Must return a hex string with the signed transaction
     # The tx must be in the psbt format
     @trezor_exception
-<<<<<<< HEAD
-    def sign_tx(self, psbt: Union[PSBT, str, bytes]) -> Dict[str, str]:
-
-        if isinstance(psbt, bytes):
-            psbt = psbt.decode('ascii')
-        if isinstance(psbt, str):
-            # if deserialize was a @classmethod this should be just one line
-            # psbt = PSBT.deserialize(psbt)
-            psbt2 = PSBT()
-            psbt2.deserialize(psbt)
-            psbt = psbt2
-=======
     def sign_tx(self, tx: Union[PSBT, str, bytes]) -> Dict[str, str]:
         if isinstance(tx, (str, bytes)):
             psbt2 = PSBT()
             psbt2.deserialize(tx)
             tx = psbt2
->>>>>>> 5b57daed
 
         self._check_unlocked()
 
