--- conflicted
+++ resolved
@@ -246,38 +246,12 @@
 		result = {}
 		outputs = None
 		if rawTx is not None:
-<<<<<<< HEAD
-			fullTx = bitcoinTransaction(bytearray(rawTx))
-			outputs = fullTx.serializeOutputs()
-			if sendLockTime:
-				#FIXME: check endianness
-				outputs.extend(fullTx.lockTime)
-			if len(donglePath) != 0:
-				apdu = [ self.BTCHIP_CLA, self.BTCHIP_INS_HASH_INPUT_FINALIZE_FULL, 0xFF, 0x00 ]
-				params = []
-				params.extend(donglePath)
-				apdu.append(len(params))
-				apdu.extend(params)
-				response = self.dongle.exchange(bytearray(apdu))
-			offset = 0
-			while (offset < len(outputs)):
-				blockLength = self.scriptBlockLength
-				if ((offset + blockLength) < len(outputs)):
-					dataLength = blockLength
-					p1 = 0x00
-				else:
-					dataLength = len(outputs) - offset
-					p1 = 0x80
-				apdu = [ self.BTCHIP_CLA, self.BTCHIP_INS_HASH_INPUT_FINALIZE_FULL, \
-					p1, 0x00, dataLength ]
-				apdu.extend(outputs[offset : offset + dataLength])
-				response = self.dongle.exchange(bytearray(apdu))
-				offset += dataLength
-			alternateEncoding = True
-=======
 			try:
 				fullTx = bitcoinTransaction(bytearray(rawTx))
 				outputs = fullTx.serializeOutputs()
+				if sendLockTime:
+					#FIXME: check endianness
+					outputs.extend(fullTx.lockTime)
 				if len(donglePath) != 0:
 					apdu = [ self.BTCHIP_CLA, self.BTCHIP_INS_HASH_INPUT_FINALIZE_FULL, 0xFF, 0x00 ]
 					params = []
@@ -300,9 +274,8 @@
 					response = self.dongle.exchange(bytearray(apdu))
 					offset += dataLength
 				alternateEncoding = True
-			except Exception:
-				pass
->>>>>>> 2f56cd38
+			except Exception as e:
+				raise e
 		if not alternateEncoding:
 			apdu = [ self.BTCHIP_CLA, self.BTCHIP_INS_HASH_INPUT_FINALIZE, 0x02, 0x00 ]
 			params = []
